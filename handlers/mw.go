--- conflicted
+++ resolved
@@ -109,15 +109,11 @@
 			// Add timeout on non-admin pages.
 			if !strings.HasPrefix(r.URL.Path, "/admin") {
 				var cancel context.CancelFunc
-<<<<<<< HEAD
 				if r.Host == "teamkodi.goatcounter.com" {
 					ctx, cancel = context.WithTimeout(r.Context(), 30*time.Second)
 				} else {
-					ctx, cancel = context.WithTimeout(r.Context(), 5*time.Second)
+					ctx, cancel = context.WithTimeout(r.Context(), 10*time.Second)
 				}
-=======
-				ctx, cancel = context.WithTimeout(r.Context(), 10*time.Second)
->>>>>>> 65f930b8
 				defer func() {
 					cancel()
 					if ctx.Err() == context.DeadlineExceeded {
